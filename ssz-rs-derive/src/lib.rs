//! `SimpleSerialize` provides a macro to derive SSZ containers and union types from
//! native Rust structs and enums.
//! Refer to the `examples` in the `ssz_rs` crate for a better idea on how to use this derive macro.
use proc_macro2::TokenStream;
use quote::{format_ident, quote, quote_spanned};
use syn::{parse_macro_input, spanned::Spanned, Data, DeriveInput, Fields, Generics, Ident};

// NOTE: copied here from `ssz_rs` crate as it is unlikely to change
// and can keep it out of the crate's public interface.
const BYTES_PER_LENGTH_OFFSET: usize = 4;
const BYTES_PER_CHUNK: usize = 32;

fn derive_container_set_by_index_impl(
    name: &Ident,
    data: &Data,
    generics: &Generics,
) -> TokenStream {
    match data {
        Data::Struct(ref data) => {
            let fields = match data.fields {
                // "regular" struct with 1+ fields
                Fields::Named(ref fields) => &fields.named,
                // "tuple" struct
                // only support the case with one unnamed field, to support "newtype" pattern
                Fields::Unnamed(ref fields) => &fields.unnamed,
                _ => unimplemented!(
                    "this type of struct is currently not supported by this derive macro"
                ),
            };

            let set_by_field = fields.iter().enumerate().map(|(i, f)| {
                let field_type = &f.ty;
                match &f.ident {
                    Some(field_name) => quote_spanned! { f.span() =>
                        #i => {
                            let result = <#field_type>::deserialize(encoding)?;
                            self.#field_name = result;
                        },
                    },
                    None => quote_spanned! { f.span() =>
                        #i => {
                            let result = <#field_type>::deserialize(encoding)?;
                            self.0 = result;
                        },
                    },
                }
            });

            let impl_impl = if generics.params.is_empty() {
                quote! { #name }
            } else {
                let (_, ty_generics, _) = generics.split_for_impl();
                quote! { #generics #name #ty_generics }
            };
            quote! {
                impl #impl_impl {
                    fn __ssz_rs_set_by_index(&mut self, index: usize, encoding: &[u8]) -> Result<(), ssz_rs::DeserializeError> {
                        match index {
                            #(#set_by_field)*
                            _ => unreachable!(),
                        }
                        Ok(())
                    }
                }
            }
        }
        Data::Enum(..) => quote! {},
        Data::Union(..) => unreachable!("data was already validated to exclude union types"),
    }
}

fn derive_serialize_impl(data: &Data) -> TokenStream {
    match data {
        Data::Struct(ref data) => {
            let fields = match data.fields {
                // "regular" struct with 1+ fields
                Fields::Named(ref fields) => &fields.named,
                // "tuple" struct
                // only support the case with one unnamed field, to support "newtype" pattern
                Fields::Unnamed(..) => {
                    return quote! {
                        fn serialize(&self, buffer: &mut Vec<u8>) -> Result<usize, ssz_rs::SerializeError> {
                                self.0.serialize(buffer)
                        }
                    }
                }
                _ => unimplemented!(
                    "this type of struct is currently not supported by this derive macro"
                ),
            };
            let serialization_by_field = fields.iter().map(|f| {
                let field_type = &f.ty;
                match &f.ident {
                    Some(field_name) => quote_spanned! { f.span() =>
                        let mut element_buffer = Vec::with_capacity(<#field_type>::size_hint());
                        self.#field_name.serialize(&mut element_buffer)?;

                        let element_buffer_len = element_buffer.len();
                        if <#field_type>::is_variable_size() {
                            fixed.push(None);
                            fixed_lengths_sum += #BYTES_PER_LENGTH_OFFSET;
                            variable.append(&mut element_buffer);
                            variable_lengths.push(element_buffer_len);
                        } else {
                            fixed.push(Some(element_buffer));
                            fixed_lengths_sum += element_buffer_len;
                            variable_lengths.push(0)
                        }
                    },
                    None => panic!("should have already returned an impl"),
                }
            });

            quote! {
                fn serialize(&self, buffer: &mut Vec<u8>) -> Result<usize, ssz_rs::SerializeError> {
                    let mut fixed = vec![];
                    let mut variable = vec![];
                    let mut variable_lengths = vec![];
                    let mut fixed_lengths_sum = 0;

                    #(#serialization_by_field)*

                    ssz_rs::__internal::serialize_composite_from_components(fixed, variable, variable_lengths, fixed_lengths_sum, buffer)
                }
            }
        }
        Data::Enum(ref data) => {
            let serialization_by_variant = data.variants.iter().enumerate().map(|(i, variant)| {
                let variant_name = &variant.ident;
                match &variant.fields {
                    Fields::Unnamed(..) => {
                        quote_spanned! { variant.span() =>
                            Self::#variant_name(value) => {
                                let selector = #i as u8;
                                let selector_bytes = selector.serialize(buffer)?;
                                let value_bytes  = value.serialize(buffer)?;
                                Ok(selector_bytes + value_bytes)
                            }
                        }
                    }
                    Fields::Unit => {
                        quote_spanned! { variant.span() =>
                            Self::None => {
                                0u8.serialize(buffer)
                            }
                        }
                    }
                    _ => unreachable!(),
                }
            });

            quote! {
                fn serialize(&self, buffer: &mut Vec<u8>) -> Result<usize, ssz_rs::SerializeError> {
                    match self {
                        #(#serialization_by_variant)*
                    }
                }
            }
        }
        Data::Union(..) => unreachable!("data was already validated to exclude union types"),
    }
}

fn derive_deserialize_impl(data: &Data) -> TokenStream {
    match data {
        Data::Struct(ref data) => {
            let fields = match data.fields {
                // "regular" struct with 1+ fields
                Fields::Named(ref fields) => &fields.named,
                // "tuple" struct
                // only support the case with one unnamed field, to support "newtype" pattern
                Fields::Unnamed(ref fields) => {
                    // SAFETY: index is safe because Punctuated always has a first element; qed
                    let f = &fields.unnamed[0];
                    let field_type = &f.ty;
                    return quote! {
                        fn deserialize(encoding: &[u8]) -> Result<Self, ssz_rs::DeserializeError> {
                            let mut container = Self::default();
                            let result = <#field_type>::deserialize(&encoding)?;
                            container.0 = result;

                            Ok(container)
                        }
                    }
                }
                _ => unimplemented!(
                    "this type of struct is currently not supported by this derive macro"
                ),
            };
            let deserialization_by_field = fields.iter().enumerate().map(|(i, f)| {
                let field_type = &f.ty;
                match &f.ident {
                    Some(field_name) => quote_spanned! { f.span() =>
                        let bytes_read = if <#field_type>::is_variable_size() {
                            let end = start + #BYTES_PER_LENGTH_OFFSET;

                            let target = encoding.get(start..end).ok_or_else(||
                                ssz_rs::DeserializeError::ExpectedFurtherInput {
                                    provided: encoding.len() - start,
                                    expected: #BYTES_PER_LENGTH_OFFSET,
                                }
                            )?;
                            let next_offset = u32::deserialize(target)? as usize;

                            if let Some((_, previous_offset)) = offsets.last() {
                                if next_offset < *previous_offset {
                                    return Err(DeserializeError::OffsetNotIncreasing {
                                        start: *previous_offset,
                                        end: next_offset,
                                    });
                                }
                            };

                            offsets.push((#i, next_offset));

                            #BYTES_PER_LENGTH_OFFSET
                        } else {
                            let encoded_length = <#field_type>::size_hint();
                            let end = start + encoded_length;
                            let target = encoding.get(start..end).ok_or_else(||
                                ssz_rs::DeserializeError::ExpectedFurtherInput{
                                    provided: encoding.len() - start,
                                    expected: encoded_length,
                                }
                            )?;
                            let result = <#field_type>::deserialize(target)?;
                            container.#field_name = result;
                            encoded_length
                        };
                        start += bytes_read;
                    },
                    None => panic!("should have already returned an impl"),
                }
            });

            quote! {
                fn deserialize(encoding: &[u8]) -> Result<Self, ssz_rs::DeserializeError> {
                    let mut start = 0;
                    let mut offsets = vec![];
                    let mut container = Self::default();

                    #(#deserialization_by_field)*

                    let mut total_bytes_read = start;

                    // NOTE: this value is not read
                    let dummy_index = 0;
                    offsets.push((dummy_index, encoding.len()));

                    for span in offsets.windows(2) {
                        // SAFETY: indexes are safe because span is a pair; qed
                        let (index, start) = span[0];
                        let (_, end) = span[1];

<<<<<<< HEAD
                        container.__ssz_rs_set_by_index(index, &encoding[start..end])?;
                        // SAFETY: checked subtraction is unnecessary,
                        // as offsets are increasing; qed
=======
                        let target = encoding.get(start..end).ok_or_else(||
                            ssz_rs::DeserializeError::ExpectedFurtherInput{
                                provided: encoding.len() - start,
                                expected: end - start,
                            }
                        )?;
                        container.__ssz_rs_set_by_index(index, target)?;
>>>>>>> 2300ff8e
                        total_bytes_read += end - start;
                    }

                    if total_bytes_read > encoding.len() {
                        return Err(ssz_rs::DeserializeError::ExpectedFurtherInput {
                            provided: encoding.len(),
                            expected: total_bytes_read,
                        });
                    }

                    if total_bytes_read < encoding.len() {
                        return Err(ssz_rs::DeserializeError::AdditionalInput {
                            provided: encoding.len(),
                            expected: total_bytes_read,
                        });
                    }

                    Ok(container)
                }
            }
        }
        Data::Enum(ref data) => {
            let deserialization_by_variant =
                data.variants.iter().enumerate().map(|(i, variant)| {
                    // NOTE: this is "safe" as the number of legal variants fits into `u8`
                    let i = i as u8;
                    let variant_name = &variant.ident;
                    match &variant.fields {
                        Fields::Unnamed(inner) => {
                            // SAFETY: index is safe because Punctuated always has a first element;
                            // qed
                            let variant_type = &inner.unnamed[0];
                            quote_spanned! { variant.span() =>
                                #i => {
                                    // SAFETY: index is safe because encoding isn't empty; qed
                                    let value = <#variant_type>::deserialize(&encoding[1..])?;
                                    Ok(Self::#variant_name(value))
                                }
                            }
                        }
                        Fields::Unit => {
                            quote_spanned! { variant.span() =>
                                0 => Ok(Self::None),
                            }
                        }
                        _ => unreachable!(),
                    }
                });

            quote! {
                fn deserialize(encoding: &[u8]) -> Result<Self, ssz_rs::DeserializeError> {
                    if encoding.is_empty() {
                        return Err(ssz_rs::DeserializeError::ExpectedFurtherInput {
                            provided: 0,
                            expected: 1,
                        });
                    }

                    // SAFETY: index is safe because encoding isn't empty; qed
                    match encoding[0] {
                        #(#deserialization_by_variant)*
                        b => Err(ssz_rs::DeserializeError::InvalidByte(b)),
                    }
                }
            }
        }
        Data::Union(..) => unreachable!("data was already validated to exclude union types"),
    }
}

fn derive_variable_size_impl(data: &Data) -> TokenStream {
    match data {
        Data::Struct(ref data) => {
            let fields = match data.fields {
                Fields::Named(ref fields) => &fields.named,
                Fields::Unnamed(ref fields) => &fields.unnamed,
                _ => unimplemented!(
                    "this type of struct is currently not supported by this derive macro"
                ),
            };
            let impl_by_field = fields.iter().map(|f| {
                let field_type = &f.ty;
                quote_spanned! { f.span() =>
                    <#field_type>::is_variable_size()
                }
            });

            quote! {
                #(#impl_by_field)|| *
            }
        }
        Data::Enum(..) => {
            quote! { true }
        }
        Data::Union(..) => unreachable!("data was already validated to exclude union types"),
    }
}

fn derive_size_hint_impl(data: &Data) -> TokenStream {
    match data {
        Data::Struct(ref data) => {
            let fields = match data.fields {
                Fields::Named(ref fields) => &fields.named,
                Fields::Unnamed(ref fields) => &fields.unnamed,
                _ => unimplemented!(
                    "this type of struct is currently not supported by this derive macro"
                ),
            };
            let impl_by_field = fields.iter().map(|f| {
                let field_type = &f.ty;
                quote_spanned! { f.span() =>
                    <#field_type>::size_hint()
                }
            });

            quote! {
                if Self::is_variable_size() {
                    0
                } else {
                    #(#impl_by_field)+ *
                }
            }
        }
        Data::Enum(..) => {
            quote! { 0 }
        }
        Data::Union(..) => unreachable!("data was already validated to exclude union types"),
    }
}

fn derive_merkleization_impl(data: &Data) -> TokenStream {
    match data {
        Data::Struct(ref data) => {
            let fields = match data.fields {
                Fields::Named(ref fields) => &fields.named,
                Fields::Unnamed(ref fields) => &fields.unnamed,
                _ => unimplemented!(
                    "this type of struct is currently not supported by this derive macro"
                ),
            };
            let field_count = fields.iter().len();
            let impl_by_field = fields.iter().enumerate().map(|(i, f)| match &f.ident {
                Some(field_name) => quote_spanned! { f.span() =>
                    let chunk = self.#field_name.hash_tree_root()?;
                    let range = #i*#BYTES_PER_CHUNK..(#i+1)*#BYTES_PER_CHUNK;
                    chunks[range].copy_from_slice(chunk.as_ref());
                },
                None => quote_spanned! { f.span() =>
                    let chunk = self.0.hash_tree_root()?;
                    let range = #i*#BYTES_PER_CHUNK..(#i+1)*#BYTES_PER_CHUNK;
                    chunks[range].copy_from_slice(chunk.as_ref());
                },
            });
            quote! {
                fn hash_tree_root(&mut self) -> Result<ssz_rs::Node, ssz_rs::MerkleizationError> {
                    let mut chunks = vec![0u8; #field_count * #BYTES_PER_CHUNK];
                    #(#impl_by_field)*
                    ssz_rs::__internal::merkleize(&chunks, None)
                }
            }
        }
        Data::Enum(ref data) => {
            let hash_tree_root_by_variant = data.variants.iter().enumerate().map(|(i, variant)| {
                let variant_name = &variant.ident;
                match &variant.fields {
                    Fields::Unnamed(..) => {
                        quote_spanned! { variant.span() =>
                            Self::#variant_name(value) => {
                                let selector = #i;
                                let data_root  = value.hash_tree_root()?;
                                Ok(ssz_rs::__internal::mix_in_selector(&data_root, selector))
                            }
                        }
                    }
                    Fields::Unit => {
                        quote_spanned! { variant.span() =>
                            Self::None => Ok(ssz_rs::__internal::mix_in_selector(
                                &ssz_rs::Node::default(),
                                0,
                            )),
                        }
                    }
                    _ => unreachable!(),
                }
            });
            quote! {
                fn hash_tree_root(&mut self) -> Result<ssz_rs::Node, ssz_rs::MerkleizationError> {
                    match self {
                            #(#hash_tree_root_by_variant)*
                    }
                }
            }
        }
        Data::Union(..) => unreachable!("data was already validated to exclude union types"),
    }
}

fn is_valid_none_identifier(ident: &Ident) -> bool {
    *ident == format_ident!("None")
}

// Refers to the validation state of proc macro's input
enum ValidationState<'a> {
    Unvalidated(&'a Data),
    Validated(&'a Data),
}

// Validates the incoming data follows the rules
// for mapping the Rust term to something that can
// implement the `SimpleSerialize` trait.
fn validate_derive_data(data: ValidationState) -> ValidationState {
    let data = match data {
        ValidationState::Unvalidated(data) => data,
        data @ ValidationState::Validated(..) => return data,
    };

    match data {
        Data::Struct(ref data) => match data.fields {
            Fields::Named(ref fields) => {
                if fields.named.is_empty() {
                    panic!("ssz_rs containers with no fields are illegal")
                }
            }
            Fields::Unnamed(ref fields) if fields.unnamed.len() == 1 => {}
            _ => panic!("Structs with unit or multiple unnnamed fields are not supported"),
        },
        Data::Enum(ref data) => {
            if data.variants.is_empty() {
                panic!("SSZ unions must have at least 1 variant; this enum has none");
            }

            if data.variants.len() > 127 {
                panic!("SSZ unions cannot have more than 127 variants; this enum has more");
            }

            let mut none_forbidden = false;
            let mut already_has_none = false;
            for (i, variant) in data.variants.iter().enumerate() {
                match &variant.fields {
                    Fields::Unnamed(inner) => {
                        if i == 0 {
                            none_forbidden = true;
                        }
                        if inner.unnamed.len() != 1 {
                            panic!("Enums can only have 1 type per variant");
                        }
                    }
                    Fields::Unit => {
                        if none_forbidden {
                            panic!("only the first variant can be `None`");
                        }
                        if already_has_none {
                            panic!("cannot duplicate a unit variant (as only `None` is allowed)");
                        }
                        if !is_valid_none_identifier(&variant.ident) {
                            panic!("Variant identifier is invalid: must be `None`");
                        }
                        assert!(i == 0);
                        if data.variants.len() < 2 {
                            panic!(
                                "SSZ unions must have more than 1 selector if the first is `None`"
                            );
                        }
                        already_has_none = true;
                    }
                    Fields::Named(..) => {
                        panic!("Enums with named fields in variants are not supported");
                    }
                };
            }
        }
        Data::Union(..) => panic!("Rust unions cannot produce valid SSZ types"),
    }

    ValidationState::Validated(data)
}

#[proc_macro_derive(SimpleSerialize)]
pub fn derive(input: proc_macro::TokenStream) -> proc_macro::TokenStream {
    let input = parse_macro_input!(input as DeriveInput);

    let data = ValidationState::Unvalidated(&input.data);

    let data = &validate_derive_data(data);

    let data = match *data {
        ValidationState::Validated(data) => data,
        ValidationState::Unvalidated(..) => panic!("do not process unvalidated input"),
    };

    let name = &input.ident;
    let generics = &input.generics;
    let set_by_index_impl = derive_container_set_by_index_impl(name, data, generics);
    let serialize_impl = derive_serialize_impl(data);
    let deserialize_impl = derive_deserialize_impl(data);
    let is_variable_size_impl = derive_variable_size_impl(data);
    let size_hint_impl = derive_size_hint_impl(data);
    let merkleization_impl = derive_merkleization_impl(data);

    let impl_impl = if generics.params.is_empty() {
        quote! { impl }
    } else {
        quote! { impl #generics }
    };

    let name_impl = if generics.params.is_empty() {
        quote! { #name }
    } else {
        let (_, ty_generics, _) = generics.split_for_impl();
        quote! { #name #ty_generics }
    };

    let expansion = quote! {
        #set_by_index_impl

        #impl_impl ssz_rs::Serialize for #name_impl {
            #serialize_impl
        }

        #impl_impl ssz_rs::Deserialize for #name_impl {
            #deserialize_impl
        }

        #impl_impl ssz_rs::Sized for #name_impl {
            fn is_variable_size() -> bool {
                #is_variable_size_impl
            }

            fn size_hint() -> usize {
                #size_hint_impl
            }
        }

        #impl_impl ssz_rs::Merkleized for #name_impl {
            #merkleization_impl
        }

        #impl_impl ssz_rs::SimpleSerialize for #name_impl {}
    };

    proc_macro::TokenStream::from(expansion)
}<|MERGE_RESOLUTION|>--- conflicted
+++ resolved
@@ -252,11 +252,6 @@
                         let (index, start) = span[0];
                         let (_, end) = span[1];
 
-<<<<<<< HEAD
-                        container.__ssz_rs_set_by_index(index, &encoding[start..end])?;
-                        // SAFETY: checked subtraction is unnecessary,
-                        // as offsets are increasing; qed
-=======
                         let target = encoding.get(start..end).ok_or_else(||
                             ssz_rs::DeserializeError::ExpectedFurtherInput{
                                 provided: encoding.len() - start,
@@ -264,7 +259,9 @@
                             }
                         )?;
                         container.__ssz_rs_set_by_index(index, target)?;
->>>>>>> 2300ff8e
+
+                        // SAFETY: checked subtraction is unnecessary,
+                        // as offsets are increasing; qed
                         total_bytes_read += end - start;
                     }
 
